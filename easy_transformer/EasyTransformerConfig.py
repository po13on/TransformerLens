from dataclasses import dataclass
from typing import Union, Tuple, List, Dict, Any, Optional
import torch
import torch.nn as nn


@dataclass
class EasyTransformerConfig:
    """
    Configuration class to store the configuration of a EasyTransformer model.
    Args:
        d_model (int): The dimensionality of the embeddings.
        d_head (int): The dimensionality of each attention head.
        n_heads (int): The number of attention heads.
        d_mlp (int): The dimensionality of the feedforward mlp network.
        n_layers (int): The number of attention layers.
        n_ctx (int): The maximum sequence length.
        d_vocab (int): The size of the vocabulary.
        act_fn (str): The activation function to use. Always lowercase. Supports ['relu', 'gelu', 'silu', 'glu'm 'gelu_new', 'solu_ln', 'reglu', 'geglu', 'swiglu'].
        eps (float): The epsilon value to use for layer normalization. Defaults to 1e-5
        use_attn_result (bool): whether to explicitly calculate the amount
            each head adds to the residual stream (with a hook) and THEN add it
            up, vs just calculating the sum. This can be very memory intensive
            for large models, so defaults to False
        use_attn_scale (bool): whether to scale the attention weights by
        1/sqrt(d_head)
        use_local_attn (bool): whether to use local attention
        model_name (str, *optional*): the name of the model, used to load
            weights from HuggingFace or initialized to "custom" if not passed
        model_type (str, *optional*): the type of the model, used to help load
            weights from HuggingFace or initialized to "custom" if not passed
        full_model_name (str, *optional*): the full name of the model,
            initialized to "custom" if not passed
        tokenizer_name (str, *optional*): the full name of the model, passed into 
            HuggingFace to access the tokenizer. Only used when passing in custom 
            config, if loading from pretrained then this is not needed.
        window_size (int, *optional*): the size of the window for local
            attention
        attn_types (List[str], *optional*): the types of attention to use for
            local attention
        weight_init_mode (str): the initialization mode to use for the 
            weights. Only relevant for custom models, ignored for pre-trained. Options 
            are 'pytorch' (for PyTorch defaults) and 'gpt2' (for GPT-2 defaults), 
            defaults to 'gpt2
        normalization_type (str, *optional*): the type of normalization to use. Options 
            are None (no normalization), 'LN' (use LayerNorm, including weights & 
            biases) and 'LNPre' (use LayerNorm, but no weights & biases). Defaults to 
            None
        gated_act_fn (bool): Whether a gated activation function is being used (geglu, reglu, swiglu). Automatically set from act_fn. Used to determine whether to create an extra MLP weight matrix W_gate
    """

    d_model: int
    d_head: int
    n_heads: int
    d_mlp: int
    n_layers: int
    n_ctx: int
    d_vocab: int
    act_fn: str
    eps: float = 1e-5
    use_attn_result: bool = False
    use_attn_scale: bool = True
    use_local_attn: bool = False
    model_name: Optional[str] = None
    model_type: Optional[str] = None
    checkpoint: Optional[int] = None
    full_model_name: Optional[str] = None
    tokenizer_name: Optional[str] = None
    window_size: Optional[int] = None
    attn_types: Optional[List] = None
    init_mode: str = 'gpt2'
    normalization_type: Optional[str] = None
    gated_act_fn: bool = False

    def __post_init__(self):
        assert self.d_model % self.n_heads == 0, "d_model must be divisible by n_heads"
        if self.use_local_attn:
            assert (
                self.window_size is not None
            ), "window_size must be specified for local attention"
            assert (
                self.attn_types is not None
            ), "attn_types must be specified for local attention"
        if self.model_name is None:
            self.model_name = "custom"
            self.model_type = "custom"
            self.full_model_name = "custom"
        if self.act_fn in ['reglu', 'geglu', 'swiglu']:
            self.gated_act_fn = True

    @classmethod
    def from_dict(cls, config_dict: Dict[str, Any]):
<<<<<<< HEAD
        return cls(**config_dict)
=======
        """
        Instantiates a `EasyTransformerConfig` from a Python dictionary of parameters.
        """
        return cls(**config_dict)


# %%
>>>>>>> 0b4e5024
<|MERGE_RESOLUTION|>--- conflicted
+++ resolved
@@ -90,14 +90,7 @@
 
     @classmethod
     def from_dict(cls, config_dict: Dict[str, Any]):
-<<<<<<< HEAD
-        return cls(**config_dict)
-=======
         """
         Instantiates a `EasyTransformerConfig` from a Python dictionary of parameters.
         """
-        return cls(**config_dict)
-
-
-# %%
->>>>>>> 0b4e5024
+        return cls(**config_dict)